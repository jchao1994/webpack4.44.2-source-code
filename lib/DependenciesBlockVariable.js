--- conflicted
+++ resolved
@@ -39,15 +39,8 @@
 	}
 
 	hasDependencies(filter) {
-<<<<<<< HEAD
-		if(filter) {
+		if (filter) {
 			return this.dependencies.some(filter);
-=======
-		if (filter) {
-			if (this.dependencies.some(filter)) return true;
-		} else {
-			if (this.dependencies.length > 0) return true;
->>>>>>> 3f6b78f2
 		}
 		return this.dependencies.length > 0;
 	}
