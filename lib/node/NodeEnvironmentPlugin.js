--- conflicted
+++ resolved
@@ -6,27 +6,21 @@
 "use strict";
 
 const CachedInputFileSystem = require("enhanced-resolve/lib/CachedInputFileSystem");
-<<<<<<< HEAD
 const fs = require("graceful-fs");
+const createConsoleLogger = require("../logging/createConsoleLogger");
 const NodeWatchFileSystem = require("./NodeWatchFileSystem");
 
 /** @typedef {import("../Compiler")} Compiler */
-
-class NodeEnvironmentPlugin {
-	/**
-	 * @param {Compiler} compiler the compiler instance
-	 * @returns {void}
-	 */
-	apply(compiler) {
-		compiler.inputFileSystem = new CachedInputFileSystem(fs, 60000);
-=======
-const createConsoleLogger = require("../logging/createConsoleLogger");
 
 class NodeEnvironmentPlugin {
 	constructor(options) {
 		this.options = options || {};
 	}
 
+	/**
+	 * @param {Compiler} compiler the compiler instance
+	 * @returns {void}
+	 */
 	apply(compiler) {
 		compiler.infrastructureLogger = createConsoleLogger(
 			Object.assign(
@@ -37,11 +31,7 @@
 				this.options.infrastructureLogging
 			)
 		);
-		compiler.inputFileSystem = new CachedInputFileSystem(
-			new NodeJsInputFileSystem(),
-			60000
-		);
->>>>>>> 04b0d6b4
+		compiler.inputFileSystem = new CachedInputFileSystem(fs, 60000);
 		const inputFileSystem = compiler.inputFileSystem;
 		compiler.outputFileSystem = fs;
 		compiler.intermediateFileSystem = fs;
