/*
	MIT License http://www.opensource.org/licenses/mit-license.php
	Author Tobias Koppers @sokra
*/
"use strict";

const Stats = require("./Stats");

<<<<<<< HEAD
const d = (v, def) => v === undefined ? def : v;
=======
const optionOrFallback = (optionValue, fallbackValue) => optionValue !== undefined ? optionValue : fallbackValue;
>>>>>>> 4a5d3dc3

class MultiStats {
	constructor(stats) {
		this.stats = stats;
<<<<<<< HEAD
		this.hash = stats.map(stat => stat.hash).join("");
	}

	hasErrors() {
		return this.stats.map(stat => stat.hasErrors()).reduce((a, b) => {
			return a || b;
		}, false);
	}

	hasWarnings() {
		return this.stats.map(stat => stat.hasWarnings()).reduce((a, b) => {
			return a || b;
		}, false);
=======
		this.hash = stats.map((stat) => stat.hash).join("");
	}

	hasErrors() {
		return this.stats.map((stat) => stat.hasErrors()).reduce((a, b) => a || b, false);
	}

	hasWarnings() {
		return this.stats.map((stat) => stat.hasWarnings()).reduce((a, b) => a || b, false);
>>>>>>> 4a5d3dc3
	}

	toJson(options, forToString) {
		if(typeof options === "boolean" || typeof options === "string") {
			options = Stats.presetToOptions(options);
		} else if(!options) {
			options = {};
		}
		const jsons = this.stats.map((stat, idx) => {
			const childOptions = Stats.getChildOptions(options, idx);
			const obj = stat.toJson(childOptions, forToString);
			obj.name = stat.compilation && stat.compilation.name;
			return obj;
		});
<<<<<<< HEAD
		const showVersion = (typeof options.version === "undefined") ? jsons.every(j => j.version) : options.version !== false;
		const showHash = (typeof options.hash === "undefined") ? jsons.every(j => j.hash) : options.hash !== false;
=======
		const showVersion = typeof options.version === "undefined" ? jsons.every(j => j.version) : options.version !== false;
		const showHash = typeof options.hash === "undefined" ? jsons.every(j => j.hash) : options.hash !== false;
>>>>>>> 4a5d3dc3
		jsons.forEach(j => {
			if(showVersion)
				delete j.version;
		});
		const obj = {
			errors: jsons.reduce((arr, j) => {
<<<<<<< HEAD
				return arr.concat(j.errors.map(msg => {
					return "(" + j.name + ") " + msg;
				}));
			}, []),
			warnings: jsons.reduce((arr, j) => {
				return arr.concat(j.warnings.map(msg => {
					return "(" + j.name + ") " + msg;
=======
				return arr.concat(j.errors.map((msg) => {
					return `(${j.name}) ${msg}`;
				}));
			}, []),
			warnings: jsons.reduce((arr, j) => {
				return arr.concat(j.warnings.map((msg) => {
					return `(${j.name}) ${msg}`;
>>>>>>> 4a5d3dc3
				}));
			}, [])
		};
		if(showVersion)
			obj.version = require("../package.json").version;
		if(showHash)
			obj.hash = this.hash;
		if(options.children !== false)
			obj.children = jsons;
		return obj;
	}

	toString(options) {
		if(typeof options === "boolean" || typeof options === "string") {
			options = Stats.presetToOptions(options);
		} else if(!options) {
			options = {};
		}

<<<<<<< HEAD
		const useColors = d(options.colors, false);
=======
		const useColors = optionOrFallback(options.colors, false);
>>>>>>> 4a5d3dc3

		const obj = this.toJson(options, true);

		return Stats.jsonToString(obj, useColors);
	}
}

module.exports = MultiStats;<|MERGE_RESOLUTION|>--- conflicted
+++ resolved
@@ -6,31 +6,12 @@
 
 const Stats = require("./Stats");
 
-<<<<<<< HEAD
-const d = (v, def) => v === undefined ? def : v;
-=======
 const optionOrFallback = (optionValue, fallbackValue) => optionValue !== undefined ? optionValue : fallbackValue;
->>>>>>> 4a5d3dc3
 
 class MultiStats {
 	constructor(stats) {
 		this.stats = stats;
-<<<<<<< HEAD
 		this.hash = stats.map(stat => stat.hash).join("");
-	}
-
-	hasErrors() {
-		return this.stats.map(stat => stat.hasErrors()).reduce((a, b) => {
-			return a || b;
-		}, false);
-	}
-
-	hasWarnings() {
-		return this.stats.map(stat => stat.hasWarnings()).reduce((a, b) => {
-			return a || b;
-		}, false);
-=======
-		this.hash = stats.map((stat) => stat.hash).join("");
 	}
 
 	hasErrors() {
@@ -39,7 +20,6 @@
 
 	hasWarnings() {
 		return this.stats.map((stat) => stat.hasWarnings()).reduce((a, b) => a || b, false);
->>>>>>> 4a5d3dc3
 	}
 
 	toJson(options, forToString) {
@@ -54,36 +34,21 @@
 			obj.name = stat.compilation && stat.compilation.name;
 			return obj;
 		});
-<<<<<<< HEAD
-		const showVersion = (typeof options.version === "undefined") ? jsons.every(j => j.version) : options.version !== false;
-		const showHash = (typeof options.hash === "undefined") ? jsons.every(j => j.hash) : options.hash !== false;
-=======
 		const showVersion = typeof options.version === "undefined" ? jsons.every(j => j.version) : options.version !== false;
 		const showHash = typeof options.hash === "undefined" ? jsons.every(j => j.hash) : options.hash !== false;
->>>>>>> 4a5d3dc3
 		jsons.forEach(j => {
 			if(showVersion)
 				delete j.version;
 		});
 		const obj = {
 			errors: jsons.reduce((arr, j) => {
-<<<<<<< HEAD
 				return arr.concat(j.errors.map(msg => {
-					return "(" + j.name + ") " + msg;
+					return `(${j.name}) ${msg}`;
 				}));
 			}, []),
 			warnings: jsons.reduce((arr, j) => {
 				return arr.concat(j.warnings.map(msg => {
-					return "(" + j.name + ") " + msg;
-=======
-				return arr.concat(j.errors.map((msg) => {
 					return `(${j.name}) ${msg}`;
-				}));
-			}, []),
-			warnings: jsons.reduce((arr, j) => {
-				return arr.concat(j.warnings.map((msg) => {
-					return `(${j.name}) ${msg}`;
->>>>>>> 4a5d3dc3
 				}));
 			}, [])
 		};
@@ -103,11 +68,7 @@
 			options = {};
 		}
 
-<<<<<<< HEAD
-		const useColors = d(options.colors, false);
-=======
 		const useColors = optionOrFallback(options.colors, false);
->>>>>>> 4a5d3dc3
 
 		const obj = this.toJson(options, true);
 
