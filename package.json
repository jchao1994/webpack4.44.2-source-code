--- conflicted
+++ resolved
@@ -1,10 +1,6 @@
 {
   "name": "webpack",
-<<<<<<< HEAD
   "version": "5.0.0-alpha.9",
-=======
-  "version": "4.29.2",
->>>>>>> 74b8aac0
   "author": "Tobias Koppers @sokra",
   "description": "Packs CommonJs/AMD modules for the browser. Allows to split your codebase into multiple bundles, which can be loaded on demand. Support loaders to preprocess files, i.e. json, jsx, es7, css, less, ... and your custom stuff.",
   "license": "MIT",
@@ -28,30 +24,17 @@
     "micromatch": "^3.1.8",
     "mkdirp": "~0.5.0",
     "neo-async": "^2.5.0",
-<<<<<<< HEAD
-    "schema-utils": "^0.4.4",
-=======
-    "node-libs-browser": "^2.0.0",
     "schema-utils": "^1.0.0",
->>>>>>> 74b8aac0
     "tapable": "^1.1.0",
     "terser-webpack-plugin": "^1.2.1",
     "watchpack": "2.0.0-beta.2",
     "webpack-sources": "2.0.0-beta.1"
   },
   "devDependencies": {
-<<<<<<< HEAD
-    "@types/node": "^10.12.3",
-=======
     "@types/node": "^10.12.21",
->>>>>>> 74b8aac0
     "@types/tapable": "^1.0.1",
     "benchmark": "^2.1.1",
     "bundle-loader": "~0.5.0",
-<<<<<<< HEAD
-    "codacy-coverage": "^3.1.0",
-=======
->>>>>>> 74b8aac0
     "coffee-loader": "^0.9.0",
     "coffeescript": "^2.3.2",
     "coveralls": "^3.0.2",
@@ -62,24 +45,12 @@
     "eslint-plugin-jest": "^22.2.2",
     "eslint-plugin-node": "^8.0.0",
     "eslint-plugin-prettier": "^3.0.0",
-<<<<<<< HEAD
-    "file-loader": "^1.1.6",
-=======
-    "express": "~4.16.4",
     "file-loader": "^3.0.1",
->>>>>>> 74b8aac0
     "glob": "^7.1.3",
     "husky": "^1.1.3",
     "istanbul": "^0.4.5",
-<<<<<<< HEAD
-    "jest": "24.0.0-alpha.1",
-    "jest-junit": "^5.2.0",
-=======
-    "jade": "^1.11.0",
-    "jade-loader": "~0.8.0",
     "jest": "24.1.0",
     "jest-junit": "^6.2.1",
->>>>>>> 74b8aac0
     "json-loader": "^0.5.7",
     "json-schema-to-typescript": "^6.0.1",
     "less": "^3.9.0",
@@ -96,20 +67,10 @@
     "rimraf": "^2.6.2",
     "script-loader": "~0.7.0",
     "simple-git": "^1.65.0",
-<<<<<<< HEAD
-    "style-loader": "^0.19.1",
+    "style-loader": "^0.23.1",
     "typescript": "^3.2.2",
-    "url-loader": "^0.6.2",
+    "url-loader": "^1.1.2",
     "wast-loader": "^1.5.5",
-=======
-    "style-loader": "^0.23.1",
-    "typescript": "^3.0.0-rc",
-    "url-loader": "^1.1.2",
-    "val-loader": "^1.0.2",
-    "vm-browserify": "~1.1.0",
-    "wast-loader": "^1.5.5",
-    "webpack-dev-middleware": "^3.5.1",
->>>>>>> 74b8aac0
     "worker-loader": "^2.0.0",
     "xxhashjs": "^0.2.1"
   },
