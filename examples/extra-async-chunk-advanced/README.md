# example.js

```javascript
require(["./a", "./b", "./c"], function(a, b, c) {});

require.ensure(["./a"], function(require) {
	require("./b");
	require("./d");
});

require.ensure(["./a", "./e"], function(require) {
	require("./a");
	require.ensure(["./b"], function(require) {
		require("./f");
	});
	require.ensure(["./b"], function(require) {
		require("./g");
	});
});
```

# webpack.config.js

```javascript
module.exports = {
	// mode: "development || "production",
	optimization: {
		splitChunks: {
			minSize: 0 // This example is too small
		},
		chunkIds: "deterministic" // To keep filename consistent between different modes (for example building only)
	}
};
```

# dist/output.js

<details><summary><code>/******/ (function(modules) { /* webpackBootstrap */ })</code></summary>

```javascript
<<<<<<< HEAD
/******/ (function(modules, runtime) { // webpackBootstrap
/******/ 	"use strict";
=======
/******/ (function(modules) { // webpackBootstrap
/******/ 	// install a JSONP callback for chunk loading
/******/ 	function webpackJsonpCallback(data) {
/******/ 		var chunkIds = data[0];
/******/ 		var moreModules = data[1];
/******/
/******/
/******/ 		// add "moreModules" to the modules object,
/******/ 		// then flag all "chunkIds" as loaded and fire callback
/******/ 		var moduleId, chunkId, i = 0, resolves = [];
/******/ 		for(;i < chunkIds.length; i++) {
/******/ 			chunkId = chunkIds[i];
/******/ 			if(Object.prototype.hasOwnProperty.call(installedChunks, chunkId) && installedChunks[chunkId]) {
/******/ 				resolves.push(installedChunks[chunkId][0]);
/******/ 			}
/******/ 			installedChunks[chunkId] = 0;
/******/ 		}
/******/ 		for(moduleId in moreModules) {
/******/ 			if(Object.prototype.hasOwnProperty.call(moreModules, moduleId)) {
/******/ 				modules[moduleId] = moreModules[moduleId];
/******/ 			}
/******/ 		}
/******/ 		if(parentJsonpFunction) parentJsonpFunction(data);
/******/
/******/ 		while(resolves.length) {
/******/ 			resolves.shift()();
/******/ 		}
/******/
/******/ 	};
/******/
/******/
>>>>>>> f29445d4
/******/ 	// The module cache
/******/ 	var installedModules = {};
/******/
/******/ 	// The require function
/******/ 	function __webpack_require__(moduleId) {
/******/
/******/ 		// Check if module is in cache
/******/ 		if(installedModules[moduleId]) {
/******/ 			return installedModules[moduleId].exports;
/******/ 		}
/******/ 		// Create a new module (and put it into the cache)
/******/ 		var module = installedModules[moduleId] = {
/******/ 			i: moduleId,
/******/ 			l: false,
/******/ 			exports: {}
/******/ 		};
/******/
/******/ 		// Execute the module function
/******/ 		modules[moduleId].call(module.exports, module, module.exports, __webpack_require__);
/******/
/******/ 		// Flag the module as loaded
/******/ 		module.l = true;
/******/
/******/ 		// Return the exports of the module
/******/ 		return module.exports;
/******/ 	}
/******/
<<<<<<< HEAD
=======
/******/ 	// This file contains only the entry chunk.
/******/ 	// The chunk loading function for additional chunks
/******/ 	__webpack_require__.e = function requireEnsure(chunkId) {
/******/ 		var promises = [];
/******/
/******/
/******/ 		// JSONP chunk loading for javascript
/******/
/******/ 		var installedChunkData = installedChunks[chunkId];
/******/ 		if(installedChunkData !== 0) { // 0 means "already installed".
/******/
/******/ 			// a Promise means "currently loading".
/******/ 			if(installedChunkData) {
/******/ 				promises.push(installedChunkData[2]);
/******/ 			} else {
/******/ 				// setup Promise in chunk cache
/******/ 				var promise = new Promise(function(resolve, reject) {
/******/ 					installedChunkData = installedChunks[chunkId] = [resolve, reject];
/******/ 				});
/******/ 				promises.push(installedChunkData[2] = promise);
/******/
/******/ 				// start chunk loading
/******/ 				var script = document.createElement('script');
/******/ 				var onScriptComplete;
/******/
/******/ 				script.charset = 'utf-8';
/******/ 				script.timeout = 120;
/******/ 				if (__webpack_require__.nc) {
/******/ 					script.setAttribute("nonce", __webpack_require__.nc);
/******/ 				}
/******/ 				script.src = jsonpScriptSrc(chunkId);
/******/
/******/ 				// create error before stack unwound to get useful stacktrace later
/******/ 				var error = new Error();
/******/ 				onScriptComplete = function (event) {
/******/ 					// avoid mem leaks in IE.
/******/ 					script.onerror = script.onload = null;
/******/ 					clearTimeout(timeout);
/******/ 					var chunk = installedChunks[chunkId];
/******/ 					if(chunk !== 0) {
/******/ 						if(chunk) {
/******/ 							var errorType = event && (event.type === 'load' ? 'missing' : event.type);
/******/ 							var realSrc = event && event.target && event.target.src;
/******/ 							error.message = 'Loading chunk ' + chunkId + ' failed.\n(' + errorType + ': ' + realSrc + ')';
/******/ 							error.name = 'ChunkLoadError';
/******/ 							error.type = errorType;
/******/ 							error.request = realSrc;
/******/ 							chunk[1](error);
/******/ 						}
/******/ 						installedChunks[chunkId] = undefined;
/******/ 					}
/******/ 				};
/******/ 				var timeout = setTimeout(function(){
/******/ 					onScriptComplete({ type: 'timeout', target: script });
/******/ 				}, 120000);
/******/ 				script.onerror = script.onload = onScriptComplete;
/******/ 				document.head.appendChild(script);
/******/ 			}
/******/ 		}
/******/ 		return Promise.all(promises);
/******/ 	};
>>>>>>> f29445d4
/******/
/******/ 	// expose the modules object (__webpack_modules__)
/******/ 	__webpack_require__.m = modules;
/******/
/******/ 	// the startup function
/******/ 	function startup() {
/******/ 		// Load entry module and return exports
/******/ 		return __webpack_require__(0);
/******/ 	};
/******/ 	// initialize runtime
/******/ 	runtime(__webpack_require__);
/******/
/******/ 	// run startup
/******/ 	return startup();
/******/ })
/************************************************************************/
```

</details>

```javascript
/******/ ([
/* 0 */
/*!********************!*\
  !*** ./example.js ***!
  \********************/
/*! other exports [maybe provided (runtime-defined)] [no usage info] */
/*! runtime requirements: __webpack_require__.e__webpack_require__.oe, __webpack_require__,  */
/***/ (function(__unusedmodule, __unusedexports, __webpack_require__) {

Promise.all(/*! AMD require */[__webpack_require__.e(996), __webpack_require__.e(847), __webpack_require__.e(460)]).then(function() { var __WEBPACK_AMD_REQUIRE_ARRAY__ = [__webpack_require__(/*! ./a */ 1), __webpack_require__(/*! ./b */ 2), __webpack_require__(/*! ./c */ 3)]; (function(a, b, c) {}).apply(null, __WEBPACK_AMD_REQUIRE_ARRAY__);}).catch(__webpack_require__.oe);

Promise.all(/*! require.ensure */[__webpack_require__.e(996), __webpack_require__.e(847), __webpack_require__.e(767)]).then((function(require) {
	__webpack_require__(/*! ./b */ 2);
	__webpack_require__(/*! ./d */ 4);
}).bind(null, __webpack_require__)).catch(__webpack_require__.oe);

Promise.all(/*! require.ensure */[__webpack_require__.e(847), __webpack_require__.e(390)]).then((function(require) {
	__webpack_require__(/*! ./a */ 1);
	Promise.all(/*! require.ensure */[__webpack_require__.e(996), __webpack_require__.e(568)]).then((function(require) {
		__webpack_require__(/*! ./f */ 6);
	}).bind(null, __webpack_require__)).catch(__webpack_require__.oe);
	Promise.all(/*! require.ensure */[__webpack_require__.e(996), __webpack_require__.e(785)]).then((function(require) {
		__webpack_require__(/*! ./g */ 7);
	}).bind(null, __webpack_require__)).catch(__webpack_require__.oe);
}).bind(null, __webpack_require__)).catch(__webpack_require__.oe);


/***/ })
/******/ ],
```

<details><summary><code>function(__webpack_require__) { /* webpackRuntimeModules */ });</code></summary>

``` js
/******/ function(__webpack_require__) { // webpackRuntimeModules
/******/ 	"use strict";
/******/ 
/******/ 	/* webpack/runtime/ensure chunk */
/******/ 	!function() {
/******/ 		__webpack_require__.f = {};
/******/ 		// This file contains only the entry chunk.
/******/ 		// The chunk loading function for additional chunks
/******/ 		__webpack_require__.e = function requireEnsure(chunkId) {
/******/ 			return Promise.all(Object.keys(__webpack_require__.f).reduce(function(promises, key) { __webpack_require__.f[key](chunkId, promises); return promises; }, []));
/******/ 		};
/******/ 	}();
/******/ 	
/******/ 	/* webpack/runtime/publicPath */
/******/ 	!function() {
/******/ 		__webpack_require__.p = "dist/";
/******/ 	}();
/******/ 	
/******/ 	/* webpack/runtime/get javascript chunk filename */
/******/ 	!function() {
/******/ 		// This function allow to reference async chunks
/******/ 		__webpack_require__.u = function(chunkId) {
/******/ 			// return url for filenames based on template
/******/ 			return "" + chunkId + ".output.js";
/******/ 		};
/******/ 	}();
/******/ 	
/******/ 	/* webpack/runtime/jsonp chunk loading */
/******/ 	!function() {
/******/ 		
/******/ 		
/******/ 		// object to store loaded and loading chunks
/******/ 		// undefined = chunk not loaded, null = chunk preloaded/prefetched
/******/ 		// Promise = chunk loading, 0 = chunk loaded
/******/ 		var installedChunks = {
/******/ 			179: 0
/******/ 		};
/******/ 		
/******/ 		
/******/ 		
/******/ 		__webpack_require__.f.j = function(chunkId, promises) {
/******/ 			// JSONP chunk loading for javascript
/******/ 			var installedChunkData = installedChunks[chunkId];
/******/ 			if(installedChunkData !== 0) { // 0 means "already installed".
/******/ 		
/******/ 				// a Promise means "currently loading".
/******/ 				if(installedChunkData) {
/******/ 					promises.push(installedChunkData[2]);
/******/ 				} else {
/******/ 					// setup Promise in chunk cache
/******/ 					var promise = new Promise(function(resolve, reject) {
/******/ 						installedChunkData = installedChunks[chunkId] = [resolve, reject];
/******/ 					});
/******/ 					promises.push(installedChunkData[2] = promise);
/******/ 		
/******/ 					// start chunk loading
/******/ 					var url = __webpack_require__.p + __webpack_require__.u(chunkId);
/******/ 					var loadingEnded = function() { if(installedChunks[chunkId]) return installedChunks[chunkId][1]; if(installedChunks[chunkId] !== 0) installedChunks[chunkId] = undefined; };
/******/ 					var script = document.createElement('script');
/******/ 					var onScriptComplete;
/******/ 		
/******/ 					script.charset = 'utf-8';
/******/ 					script.timeout = 120;
/******/ 					if (__webpack_require__.nc) {
/******/ 						script.setAttribute("nonce", __webpack_require__.nc);
/******/ 					}
/******/ 					script.src = url;
/******/ 		
/******/ 					onScriptComplete = function (event) {
/******/ 						// avoid mem leaks in IE.
/******/ 						script.onerror = script.onload = null;
/******/ 						clearTimeout(timeout);
/******/ 						var reportError = loadingEnded();
/******/ 						if(reportError) {
/******/ 							var errorType = event && (event.type === 'load' ? 'missing' : event.type);
/******/ 							var realSrc = event && event.target && event.target.src;
/******/ 							var error = new Error('Loading chunk ' + chunkId + ' failed.\n(' + errorType + ': ' + realSrc + ')');
/******/ 							error.type = errorType;
/******/ 							error.request = realSrc;
/******/ 							reportError(error);
/******/ 						}
/******/ 					};
/******/ 					var timeout = setTimeout(function(){
/******/ 						onScriptComplete({ type: 'timeout', target: script });
/******/ 					}, 120000);
/******/ 					script.onerror = script.onload = onScriptComplete;
/******/ 					document.head.appendChild(script);
/******/ 		
/******/ 					// no HMR
/******/ 				}
/******/ 			}
/******/ 		
/******/ 			// no chunk preloading needed
/******/ 		};
/******/ 		
/******/ 		// no prefetching
/******/ 		
/******/ 		// no HMR
/******/ 		
/******/ 		// no HMR manifest
/******/ 		
/******/ 		// no deferred startup
/******/ 		
/******/ 		// install a JSONP callback for chunk loading
/******/ 		function webpackJsonpCallback(data) {
/******/ 			var chunkIds = data[0];
/******/ 			var moreModules = data[1];
/******/ 		
/******/ 			var runtime = data[3];
/******/ 		
/******/ 			// add "moreModules" to the modules object,
/******/ 			// then flag all "chunkIds" as loaded and fire callback
/******/ 			var moduleId, chunkId, i = 0, resolves = [];
/******/ 			for(;i < chunkIds.length; i++) {
/******/ 				chunkId = chunkIds[i];
/******/ 				if(installedChunks[chunkId]) {
/******/ 					resolves.push(installedChunks[chunkId][0]);
/******/ 				}
/******/ 				installedChunks[chunkId] = 0;
/******/ 			}
/******/ 			for(moduleId in moreModules) {
/******/ 				if(Object.prototype.hasOwnProperty.call(moreModules, moduleId)) {
/******/ 					__webpack_require__.m[moduleId] = moreModules[moduleId];
/******/ 				}
/******/ 			}
/******/ 			if(runtime) runtime(__webpack_require__);
/******/ 			if(parentJsonpFunction) parentJsonpFunction(data);
/******/ 		
/******/ 			while(resolves.length) {
/******/ 				resolves.shift()();
/******/ 			}
/******/ 		
/******/ 		};
/******/ 		
/******/ 		var jsonpArray = window["webpackJsonp"] = window["webpackJsonp"] || [];
/******/ 		var oldJsonpFunction = jsonpArray.push.bind(jsonpArray);
/******/ 		jsonpArray.push = webpackJsonpCallback;
/******/ 		
/******/ 		var parentJsonpFunction = oldJsonpFunction;
/******/ 	}();
/******/ 	
/******/ }
);
```

</details>


# Info

## Unoptimized

```
Hash: 0a1b2c3d4e5f6a7b8c9d
<<<<<<< HEAD
Version: webpack 5.0.0-alpha.11
        Asset       Size  Chunks             Chunk Names
390.output.js  311 bytes   {390}  [emitted]
460.output.js  311 bytes   {460}  [emitted]
568.output.js  311 bytes   {568}  [emitted]
767.output.js  311 bytes   {767}  [emitted]
785.output.js  311 bytes   {785}  [emitted]
847.output.js  317 bytes   {847}  [emitted]
996.output.js  311 bytes   {996}  [emitted]
    output.js   8.54 KiB   {179}  [emitted]  main
=======
Version: webpack 4.39.0
      Asset       Size  Chunks             Chunk Names
0.output.js  247 bytes       0  [emitted]  
1.output.js  238 bytes       1  [emitted]  
3.output.js  241 bytes       3  [emitted]  
4.output.js  241 bytes       4  [emitted]  
5.output.js  241 bytes       5  [emitted]  
6.output.js  241 bytes       6  [emitted]  
7.output.js  241 bytes       7  [emitted]  
  output.js    9.5 KiB       2  [emitted]  main
>>>>>>> f29445d4
Entrypoint main = output.js
chunk {179} output.js (main) 346 bytes (javascript) 3.64 KiB (runtime) [entry] [rendered]
    > ./example.js main
 [0] ./example.js 346 bytes {179} [built]
     [used exports unknown]
     entry ./example.js main
     + 4 hidden chunk modules
chunk {390} 390.output.js 21 bytes [rendered]
    > [0] ./example.js 8:0-16:2
 [5] ./e.js 21 bytes {390} [built]
     [used exports unknown]
     require.ensure item ./e [0] ./example.js 8:0-16:2
chunk {460} 460.output.js 21 bytes [rendered]
    > ./a ./b ./c [0] ./example.js 1:0-52
 [3] ./c.js 21 bytes {460} [built]
     [used exports unknown]
     amd require ./c [0] ./example.js 1:0-52
chunk {568} 568.output.js 21 bytes [rendered]
    > [0] ./example.js 10:1-12:3
 [6] ./f.js 21 bytes {568} [built]
     [used exports unknown]
     cjs require ./f [0] ./example.js 11:2-16
chunk {767} 767.output.js 21 bytes [rendered]
    > [0] ./example.js 3:0-6:2
 [4] ./d.js 21 bytes {767} [built]
     [used exports unknown]
     cjs require ./d [0] ./example.js 5:1-15
chunk {785} 785.output.js 21 bytes [rendered]
    > [0] ./example.js 13:1-15:3
 [7] ./g.js 21 bytes {785} [built]
     [used exports unknown]
     cjs require ./g [0] ./example.js 14:2-16
chunk {847} 847.output.js 21 bytes [rendered] split chunk (cache group: default)
    > ./a ./b ./c [0] ./example.js 1:0-52
    > [0] ./example.js 3:0-6:2
    > [0] ./example.js 8:0-16:2
 [1] ./a.js 21 bytes {847} [built]
     [used exports unknown]
     amd require ./a [0] ./example.js 1:0-52
     require.ensure item ./a [0] ./example.js 3:0-6:2
     require.ensure item ./a [0] ./example.js 8:0-16:2
     cjs require ./a [0] ./example.js 9:1-15
chunk {996} 996.output.js 21 bytes [rendered] split chunk (cache group: default)
    > [0] ./example.js 10:1-12:3
    > [0] ./example.js 13:1-15:3
    > ./a ./b ./c [0] ./example.js 1:0-52
    > [0] ./example.js 3:0-6:2
 [2] ./b.js 21 bytes {996} [built]
     [used exports unknown]
     amd require ./b [0] ./example.js 1:0-52
     cjs require ./b [0] ./example.js 4:1-15
     require.ensure item ./b [0] ./example.js 10:1-12:3
     require.ensure item ./b [0] ./example.js 13:1-15:3
```

## Production mode

```
Hash: 0a1b2c3d4e5f6a7b8c9d
<<<<<<< HEAD
Version: webpack 5.0.0-alpha.11
        Asset      Size  Chunks             Chunk Names
390.output.js  93 bytes   {390}  [emitted]
460.output.js  93 bytes   {460}  [emitted]
568.output.js  93 bytes   {568}  [emitted]
767.output.js  93 bytes   {767}  [emitted]
785.output.js  93 bytes   {785}  [emitted]
847.output.js  93 bytes   {847}  [emitted]
996.output.js  93 bytes   {996}  [emitted]
    output.js  1.81 KiB   {179}  [emitted]  main
=======
Version: webpack 4.39.0
      Asset      Size  Chunks             Chunk Names
0.output.js  90 bytes       0  [emitted]  
1.output.js  89 bytes       1  [emitted]  
3.output.js  91 bytes       3  [emitted]  
4.output.js  91 bytes       4  [emitted]  
5.output.js  91 bytes       5  [emitted]  
6.output.js  91 bytes       6  [emitted]  
7.output.js  91 bytes       7  [emitted]  
  output.js  2.46 KiB       2  [emitted]  main
>>>>>>> f29445d4
Entrypoint main = output.js
chunk {179} output.js (main) 346 bytes (javascript) 3.64 KiB (runtime) [entry] [rendered]
    > ./example.js main
 [144] ./example.js 346 bytes {179} [built]
       entry ./example.js main
     + 4 hidden chunk modules
chunk {390} 390.output.js 21 bytes [rendered]
    > [144] ./example.js 8:0-16:2
 [390] ./e.js 21 bytes {390} [built]
       require.ensure item ./e [144] ./example.js 8:0-16:2
chunk {460} 460.output.js 21 bytes [rendered]
    > ./a ./b ./c [144] ./example.js 1:0-52
 [460] ./c.js 21 bytes {460} [built]
       amd require ./c [144] ./example.js 1:0-52
chunk {568} 568.output.js 21 bytes [rendered]
    > [144] ./example.js 10:1-12:3
 [568] ./f.js 21 bytes {568} [built]
       cjs require ./f [144] ./example.js 11:2-16
chunk {767} 767.output.js 21 bytes [rendered]
    > [144] ./example.js 3:0-6:2
 [767] ./d.js 21 bytes {767} [built]
       cjs require ./d [144] ./example.js 5:1-15
chunk {785} 785.output.js 21 bytes [rendered]
    > [144] ./example.js 13:1-15:3
 [785] ./g.js 21 bytes {785} [built]
       cjs require ./g [144] ./example.js 14:2-16
chunk {847} 847.output.js 21 bytes [rendered] split chunk (cache group: default)
    > ./a ./b ./c [144] ./example.js 1:0-52
    > [144] ./example.js 3:0-6:2
    > [144] ./example.js 8:0-16:2
 [847] ./a.js 21 bytes {847} [built]
       amd require ./a [144] ./example.js 1:0-52
       require.ensure item ./a [144] ./example.js 3:0-6:2
       require.ensure item ./a [144] ./example.js 8:0-16:2
       cjs require ./a [144] ./example.js 9:1-15
chunk {996} 996.output.js 21 bytes [rendered] split chunk (cache group: default)
    > [144] ./example.js 10:1-12:3
    > [144] ./example.js 13:1-15:3
    > ./a ./b ./c [144] ./example.js 1:0-52
    > [144] ./example.js 3:0-6:2
 [996] ./b.js 21 bytes {996} [built]
       amd require ./b [144] ./example.js 1:0-52
       cjs require ./b [144] ./example.js 4:1-15
       require.ensure item ./b [144] ./example.js 10:1-12:3
       require.ensure item ./b [144] ./example.js 13:1-15:3
```<|MERGE_RESOLUTION|>--- conflicted
+++ resolved
@@ -38,42 +38,8 @@
 <details><summary><code>/******/ (function(modules) { /* webpackBootstrap */ })</code></summary>
 
 ```javascript
-<<<<<<< HEAD
 /******/ (function(modules, runtime) { // webpackBootstrap
 /******/ 	"use strict";
-=======
-/******/ (function(modules) { // webpackBootstrap
-/******/ 	// install a JSONP callback for chunk loading
-/******/ 	function webpackJsonpCallback(data) {
-/******/ 		var chunkIds = data[0];
-/******/ 		var moreModules = data[1];
-/******/
-/******/
-/******/ 		// add "moreModules" to the modules object,
-/******/ 		// then flag all "chunkIds" as loaded and fire callback
-/******/ 		var moduleId, chunkId, i = 0, resolves = [];
-/******/ 		for(;i < chunkIds.length; i++) {
-/******/ 			chunkId = chunkIds[i];
-/******/ 			if(Object.prototype.hasOwnProperty.call(installedChunks, chunkId) && installedChunks[chunkId]) {
-/******/ 				resolves.push(installedChunks[chunkId][0]);
-/******/ 			}
-/******/ 			installedChunks[chunkId] = 0;
-/******/ 		}
-/******/ 		for(moduleId in moreModules) {
-/******/ 			if(Object.prototype.hasOwnProperty.call(moreModules, moduleId)) {
-/******/ 				modules[moduleId] = moreModules[moduleId];
-/******/ 			}
-/******/ 		}
-/******/ 		if(parentJsonpFunction) parentJsonpFunction(data);
-/******/
-/******/ 		while(resolves.length) {
-/******/ 			resolves.shift()();
-/******/ 		}
-/******/
-/******/ 	};
-/******/
-/******/
->>>>>>> f29445d4
 /******/ 	// The module cache
 /******/ 	var installedModules = {};
 /******/
@@ -101,70 +67,6 @@
 /******/ 		return module.exports;
 /******/ 	}
 /******/
-<<<<<<< HEAD
-=======
-/******/ 	// This file contains only the entry chunk.
-/******/ 	// The chunk loading function for additional chunks
-/******/ 	__webpack_require__.e = function requireEnsure(chunkId) {
-/******/ 		var promises = [];
-/******/
-/******/
-/******/ 		// JSONP chunk loading for javascript
-/******/
-/******/ 		var installedChunkData = installedChunks[chunkId];
-/******/ 		if(installedChunkData !== 0) { // 0 means "already installed".
-/******/
-/******/ 			// a Promise means "currently loading".
-/******/ 			if(installedChunkData) {
-/******/ 				promises.push(installedChunkData[2]);
-/******/ 			} else {
-/******/ 				// setup Promise in chunk cache
-/******/ 				var promise = new Promise(function(resolve, reject) {
-/******/ 					installedChunkData = installedChunks[chunkId] = [resolve, reject];
-/******/ 				});
-/******/ 				promises.push(installedChunkData[2] = promise);
-/******/
-/******/ 				// start chunk loading
-/******/ 				var script = document.createElement('script');
-/******/ 				var onScriptComplete;
-/******/
-/******/ 				script.charset = 'utf-8';
-/******/ 				script.timeout = 120;
-/******/ 				if (__webpack_require__.nc) {
-/******/ 					script.setAttribute("nonce", __webpack_require__.nc);
-/******/ 				}
-/******/ 				script.src = jsonpScriptSrc(chunkId);
-/******/
-/******/ 				// create error before stack unwound to get useful stacktrace later
-/******/ 				var error = new Error();
-/******/ 				onScriptComplete = function (event) {
-/******/ 					// avoid mem leaks in IE.
-/******/ 					script.onerror = script.onload = null;
-/******/ 					clearTimeout(timeout);
-/******/ 					var chunk = installedChunks[chunkId];
-/******/ 					if(chunk !== 0) {
-/******/ 						if(chunk) {
-/******/ 							var errorType = event && (event.type === 'load' ? 'missing' : event.type);
-/******/ 							var realSrc = event && event.target && event.target.src;
-/******/ 							error.message = 'Loading chunk ' + chunkId + ' failed.\n(' + errorType + ': ' + realSrc + ')';
-/******/ 							error.name = 'ChunkLoadError';
-/******/ 							error.type = errorType;
-/******/ 							error.request = realSrc;
-/******/ 							chunk[1](error);
-/******/ 						}
-/******/ 						installedChunks[chunkId] = undefined;
-/******/ 					}
-/******/ 				};
-/******/ 				var timeout = setTimeout(function(){
-/******/ 					onScriptComplete({ type: 'timeout', target: script });
-/******/ 				}, 120000);
-/******/ 				script.onerror = script.onload = onScriptComplete;
-/******/ 				document.head.appendChild(script);
-/******/ 			}
-/******/ 		}
-/******/ 		return Promise.all(promises);
-/******/ 	};
->>>>>>> f29445d4
 /******/
 /******/ 	// expose the modules object (__webpack_modules__)
 /******/ 	__webpack_require__.m = modules;
@@ -191,8 +93,8 @@
 /*!********************!*\
   !*** ./example.js ***!
   \********************/
-/*! other exports [maybe provided (runtime-defined)] [no usage info] */
-/*! runtime requirements: __webpack_require__.e__webpack_require__.oe, __webpack_require__,  */
+/*! exports [maybe provided (runtime-defined)] [no usage info] */
+/*! runtime requirements: __webpack_require__.e, __webpack_require__.oe, __webpack_require__ */
 /***/ (function(__unusedmodule, __unusedexports, __webpack_require__) {
 
 Promise.all(/*! AMD require */[__webpack_require__.e(996), __webpack_require__.e(847), __webpack_require__.e(460)]).then(function() { var __WEBPACK_AMD_REQUIRE_ARRAY__ = [__webpack_require__(/*! ./a */ 1), __webpack_require__(/*! ./b */ 2), __webpack_require__(/*! ./c */ 3)]; (function(a, b, c) {}).apply(null, __WEBPACK_AMD_REQUIRE_ARRAY__);}).catch(__webpack_require__.oe);
@@ -229,7 +131,10 @@
 /******/ 		// This file contains only the entry chunk.
 /******/ 		// The chunk loading function for additional chunks
 /******/ 		__webpack_require__.e = function requireEnsure(chunkId) {
-/******/ 			return Promise.all(Object.keys(__webpack_require__.f).reduce(function(promises, key) { __webpack_require__.f[key](chunkId, promises); return promises; }, []));
+/******/ 			return Promise.all(Object.keys(__webpack_require__.f).reduce(function(promises, key) {
+/******/ 				__webpack_require__.f[key](chunkId, promises);
+/******/ 				return promises;
+/******/ 			}, []));
 /******/ 		};
 /******/ 	}();
 /******/ 	
@@ -260,53 +165,62 @@
 /******/ 		
 /******/ 		
 /******/ 		
+/******/ 		
 /******/ 		__webpack_require__.f.j = function(chunkId, promises) {
 /******/ 			// JSONP chunk loading for javascript
-/******/ 			var installedChunkData = installedChunks[chunkId];
+/******/ 			var installedChunkData = Object.prototype.hasOwnProperty.call(installedChunks, chunkId) ? installedChunks[chunkId] : undefined;
 /******/ 			if(installedChunkData !== 0) { // 0 means "already installed".
 /******/ 		
 /******/ 				// a Promise means "currently loading".
 /******/ 				if(installedChunkData) {
 /******/ 					promises.push(installedChunkData[2]);
 /******/ 				} else {
-/******/ 					// setup Promise in chunk cache
-/******/ 					var promise = new Promise(function(resolve, reject) {
-/******/ 						installedChunkData = installedChunks[chunkId] = [resolve, reject];
-/******/ 					});
-/******/ 					promises.push(installedChunkData[2] = promise);
-/******/ 		
-/******/ 					// start chunk loading
-/******/ 					var url = __webpack_require__.p + __webpack_require__.u(chunkId);
-/******/ 					var loadingEnded = function() { if(installedChunks[chunkId]) return installedChunks[chunkId][1]; if(installedChunks[chunkId] !== 0) installedChunks[chunkId] = undefined; };
-/******/ 					var script = document.createElement('script');
-/******/ 					var onScriptComplete;
-/******/ 		
-/******/ 					script.charset = 'utf-8';
-/******/ 					script.timeout = 120;
-/******/ 					if (__webpack_require__.nc) {
-/******/ 						script.setAttribute("nonce", __webpack_require__.nc);
-/******/ 					}
-/******/ 					script.src = url;
-/******/ 		
-/******/ 					onScriptComplete = function (event) {
-/******/ 						// avoid mem leaks in IE.
-/******/ 						script.onerror = script.onload = null;
-/******/ 						clearTimeout(timeout);
-/******/ 						var reportError = loadingEnded();
-/******/ 						if(reportError) {
-/******/ 							var errorType = event && (event.type === 'load' ? 'missing' : event.type);
-/******/ 							var realSrc = event && event.target && event.target.src;
-/******/ 							var error = new Error('Loading chunk ' + chunkId + ' failed.\n(' + errorType + ': ' + realSrc + ')');
-/******/ 							error.type = errorType;
-/******/ 							error.request = realSrc;
-/******/ 							reportError(error);
+/******/ 					if(true) { // all chunks have JS
+/******/ 						// setup Promise in chunk cache
+/******/ 						var promise = new Promise(function(resolve, reject) {
+/******/ 							installedChunkData = installedChunks[chunkId] = [resolve, reject];
+/******/ 						});
+/******/ 						promises.push(installedChunkData[2] = promise);
+/******/ 		
+/******/ 						// start chunk loading
+/******/ 						var url = __webpack_require__.p + __webpack_require__.u(chunkId);
+/******/ 						var loadingEnded = function() {
+/******/ 							if(Object.prototype.hasOwnProperty.call(installedChunks, chunkId) && installedChunks[chunkId]) return installedChunks[chunkId][1];
+/******/ 							if(installedChunks[chunkId] !== 0) installedChunks[chunkId] = undefined;
+/******/ 						};
+/******/ 						var script = document.createElement('script');
+/******/ 						var onScriptComplete;
+/******/ 		
+/******/ 						script.charset = 'utf-8';
+/******/ 						script.timeout = 120;
+/******/ 						if (__webpack_require__.nc) {
+/******/ 							script.setAttribute("nonce", __webpack_require__.nc);
 /******/ 						}
-/******/ 					};
-/******/ 					var timeout = setTimeout(function(){
-/******/ 						onScriptComplete({ type: 'timeout', target: script });
-/******/ 					}, 120000);
-/******/ 					script.onerror = script.onload = onScriptComplete;
-/******/ 					document.head.appendChild(script);
+/******/ 						script.src = url;
+/******/ 		
+/******/ 						// create error before stack unwound to get useful stacktrace later
+/******/ 						var error = new Error();
+/******/ 						onScriptComplete = function (event) {
+/******/ 							// avoid mem leaks in IE.
+/******/ 							script.onerror = script.onload = null;
+/******/ 							clearTimeout(timeout);
+/******/ 							var reportError = loadingEnded();
+/******/ 							if(reportError) {
+/******/ 								var errorType = event && (event.type === 'load' ? 'missing' : event.type);
+/******/ 								var realSrc = event && event.target && event.target.src;
+/******/ 								error.message = 'Loading chunk ' + chunkId + ' failed.\n(' + errorType + ': ' + realSrc + ')';
+/******/ 								error.name = 'ChunkLoadError';
+/******/ 								error.type = errorType;
+/******/ 								error.request = realSrc;
+/******/ 								reportError(error);
+/******/ 							}
+/******/ 						};
+/******/ 						var timeout = setTimeout(function(){
+/******/ 							onScriptComplete({ type: 'timeout', target: script });
+/******/ 						}, 120000);
+/******/ 						script.onerror = script.onload = onScriptComplete;
+/******/ 						document.head.appendChild(script);
+/******/ 					} else installedChunks[chunkId] = 0;
 /******/ 		
 /******/ 					// no HMR
 /******/ 				}
@@ -321,7 +235,7 @@
 /******/ 		
 /******/ 		// no HMR manifest
 /******/ 		
-/******/ 		// no deferred startup
+/******/ 		// no deferred startup or startup prefetching
 /******/ 		
 /******/ 		// install a JSONP callback for chunk loading
 /******/ 		function webpackJsonpCallback(data) {
@@ -335,7 +249,7 @@
 /******/ 			var moduleId, chunkId, i = 0, resolves = [];
 /******/ 			for(;i < chunkIds.length; i++) {
 /******/ 				chunkId = chunkIds[i];
-/******/ 				if(installedChunks[chunkId]) {
+/******/ 				if(Object.prototype.hasOwnProperty.call(installedChunks, chunkId) && installedChunks[chunkId]) {
 /******/ 					resolves.push(installedChunks[chunkId][0]);
 /******/ 				}
 /******/ 				installedChunks[chunkId] = 0;
@@ -374,31 +288,18 @@
 
 ```
 Hash: 0a1b2c3d4e5f6a7b8c9d
-<<<<<<< HEAD
-Version: webpack 5.0.0-alpha.11
+Version: webpack 5.0.0-alpha.18
         Asset       Size  Chunks             Chunk Names
-390.output.js  311 bytes   {390}  [emitted]
-460.output.js  311 bytes   {460}  [emitted]
-568.output.js  311 bytes   {568}  [emitted]
-767.output.js  311 bytes   {767}  [emitted]
-785.output.js  311 bytes   {785}  [emitted]
-847.output.js  317 bytes   {847}  [emitted]
-996.output.js  311 bytes   {996}  [emitted]
-    output.js   8.54 KiB   {179}  [emitted]  main
-=======
-Version: webpack 4.39.0
-      Asset       Size  Chunks             Chunk Names
-0.output.js  247 bytes       0  [emitted]  
-1.output.js  238 bytes       1  [emitted]  
-3.output.js  241 bytes       3  [emitted]  
-4.output.js  241 bytes       4  [emitted]  
-5.output.js  241 bytes       5  [emitted]  
-6.output.js  241 bytes       6  [emitted]  
-7.output.js  241 bytes       7  [emitted]  
-  output.js    9.5 KiB       2  [emitted]  main
->>>>>>> f29445d4
+390.output.js  305 bytes   {390}  [emitted]
+460.output.js  305 bytes   {460}  [emitted]
+568.output.js  305 bytes   {568}  [emitted]
+767.output.js  305 bytes   {767}  [emitted]
+785.output.js  305 bytes   {785}  [emitted]
+847.output.js  311 bytes   {847}  [emitted]
+996.output.js  305 bytes   {996}  [emitted]
+    output.js   9.14 KiB   {179}  [emitted]  main
 Entrypoint main = output.js
-chunk {179} output.js (main) 346 bytes (javascript) 3.64 KiB (runtime) [entry] [rendered]
+chunk {179} output.js (main) 346 bytes (javascript) 4.13 KiB (runtime) [entry] [rendered]
     > ./example.js main
  [0] ./example.js 346 bytes {179} [built]
      [used exports unknown]
@@ -456,8 +357,7 @@
 
 ```
 Hash: 0a1b2c3d4e5f6a7b8c9d
-<<<<<<< HEAD
-Version: webpack 5.0.0-alpha.11
+Version: webpack 5.0.0-alpha.18
         Asset      Size  Chunks             Chunk Names
 390.output.js  93 bytes   {390}  [emitted]
 460.output.js  93 bytes   {460}  [emitted]
@@ -466,21 +366,9 @@
 785.output.js  93 bytes   {785}  [emitted]
 847.output.js  93 bytes   {847}  [emitted]
 996.output.js  93 bytes   {996}  [emitted]
-    output.js  1.81 KiB   {179}  [emitted]  main
-=======
-Version: webpack 4.39.0
-      Asset      Size  Chunks             Chunk Names
-0.output.js  90 bytes       0  [emitted]  
-1.output.js  89 bytes       1  [emitted]  
-3.output.js  91 bytes       3  [emitted]  
-4.output.js  91 bytes       4  [emitted]  
-5.output.js  91 bytes       5  [emitted]  
-6.output.js  91 bytes       6  [emitted]  
-7.output.js  91 bytes       7  [emitted]  
-  output.js  2.46 KiB       2  [emitted]  main
->>>>>>> f29445d4
+    output.js  1.98 KiB   {179}  [emitted]  main
 Entrypoint main = output.js
-chunk {179} output.js (main) 346 bytes (javascript) 3.64 KiB (runtime) [entry] [rendered]
+chunk {179} output.js (main) 346 bytes (javascript) 4.13 KiB (runtime) [entry] [rendered]
     > ./example.js main
  [144] ./example.js 346 bytes {179} [built]
        entry ./example.js main
