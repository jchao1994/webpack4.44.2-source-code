--- conflicted
+++ resolved
@@ -88,7 +88,7 @@
 /*! export increment [provided] [no usage info] [missing usage info prevents renaming] */
 /*! export value [provided] [no usage info] [missing usage info prevents renaming] */
 /*! other exports [not provided] [no usage info] */
-/*! runtime requirements: __webpack_require__.r__webpack_exports__, __webpack_require__.d, __webpack_require__,  */
+/*! runtime requirements: __webpack_require__.r, __webpack_exports__, __webpack_require__.d, __webpack_require__ */
 /***/ (function(__unusedmodule, __webpack_exports__, __webpack_require__) {
 
 "use strict";
@@ -140,11 +140,7 @@
 
 ```
 Hash: 0a1b2c3d4e5f6a7b8c9d
-<<<<<<< HEAD
-Version: webpack 5.0.0-alpha.11
-=======
-Version: webpack 4.39.0
->>>>>>> f29445d4
+Version: webpack 5.0.0-alpha.18
            Asset      Size  Chunks             Chunk Names
 MyLibrary.umd.js  3.73 KiB     {0}  [emitted]  main
 Entrypoint main = MyLibrary.umd.js
@@ -161,15 +157,9 @@
 
 ```
 Hash: 0a1b2c3d4e5f6a7b8c9d
-<<<<<<< HEAD
-Version: webpack 5.0.0-alpha.11
+Version: webpack 5.0.0-alpha.18
            Asset       Size  Chunks             Chunk Names
 MyLibrary.umd.js  892 bytes   {179}  [emitted]  main
-=======
-Version: webpack 4.39.0
-           Asset      Size  Chunks             Chunk Names
-MyLibrary.umd.js  1.28 KiB       0  [emitted]  main
->>>>>>> f29445d4
 Entrypoint main = MyLibrary.umd.js
 chunk {179} MyLibrary.umd.js (main) 92 bytes (javascript) 560 bytes (runtime) [entry] [rendered]
     > ./example main
