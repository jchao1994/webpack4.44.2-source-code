--- conflicted
+++ resolved
@@ -91,7 +91,7 @@
 /*!********************!*\
   !*** ./example.js ***!
   \********************/
-/*! other exports [maybe provided (runtime-defined)] [no usage info] */
+/*! exports [maybe provided (runtime-defined)] [no usage info] */
 /*! runtime requirements: __webpack_require__ */
 /***/ (function(__unusedmodule, __unusedexports, __webpack_require__) {
 
@@ -105,8 +105,8 @@
 /*!**********************!*\
   !*** ./increment.js ***!
   \**********************/
-/*! other exports [maybe provided (runtime-defined)] [no usage info] */
-/*! runtime requirements: __webpack_require____webpack_exports__,  */
+/*! exports [maybe provided (runtime-defined)] [no usage info] */
+/*! runtime requirements: __webpack_require__, __webpack_exports__ */
 /***/ (function(__unusedmodule, exports, __webpack_require__) {
 
 const add = __webpack_require__(/*! ./math */ 2).add;
@@ -120,7 +120,7 @@
 /*!*****************!*\
   !*** ./math.js ***!
   \*****************/
-/*! other exports [maybe provided (runtime-defined)] [no usage info] */
+/*! exports [maybe provided (runtime-defined)] [no usage info] */
 /*! runtime requirements: __webpack_exports__ */
 /***/ (function(__unusedmodule, exports) {
 
@@ -142,15 +142,9 @@
 
 ```
 Hash: 0a1b2c3d4e5f6a7b8c9d
-<<<<<<< HEAD
-Version: webpack 5.0.0-alpha.11
+Version: webpack 5.0.0-alpha.18
     Asset      Size  Chunks             Chunk Names
-output.js  2.46 KiB     {0}  [emitted]  main
-=======
-Version: webpack 4.39.0
-    Asset     Size  Chunks             Chunk Names
-output.js  4.4 KiB       0  [emitted]  main
->>>>>>> f29445d4
+output.js  2.45 KiB     {0}  [emitted]  main
 Entrypoint main = output.js
 chunk {0} output.js (main) 326 bytes [entry] [rendered]
     > ./example.js main
@@ -169,15 +163,9 @@
 
 ```
 Hash: 0a1b2c3d4e5f6a7b8c9d
-<<<<<<< HEAD
-Version: webpack 5.0.0-alpha.11
+Version: webpack 5.0.0-alpha.18
     Asset       Size  Chunks             Chunk Names
 output.js  406 bytes   {179}  [emitted]  main
-=======
-Version: webpack 4.39.0
-    Asset     Size  Chunks             Chunk Names
-output.js  1.1 KiB       0  [emitted]  main
->>>>>>> f29445d4
 Entrypoint main = output.js
 chunk {179} output.js (main) 326 bytes [entry] [rendered]
     > ./example.js main
